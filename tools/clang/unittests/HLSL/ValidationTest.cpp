///////////////////////////////////////////////////////////////////////////////
//                                                                           //
// ValidationTest.cpp                                                        //
// Copyright (C) Microsoft Corporation. All rights reserved.                 //
// Licensed under the MIT license. See COPYRIGHT in the project root for     //
// full license information.                                                 //
//                                                                           //
//                                                                           //
///////////////////////////////////////////////////////////////////////////////

#include <memory>
#include <vector>
#include <string>
#include <algorithm>

#include "llvm/ADT/StringRef.h"
#include "llvm/Support/Regex.h"

#include <atlbase.h>

#include "WexTestClass.h"
#include "DxcTestUtils.h"
#include "HlslTestUtils.h"

using namespace std;

void CheckOperationSucceeded(IDxcOperationResult *pResult, IDxcBlob **ppBlob) {
  HRESULT status;
  VERIFY_SUCCEEDED(pResult->GetStatus(&status));
  VERIFY_SUCCEEDED(status);
  VERIFY_SUCCEEDED(pResult->GetResult(ppBlob));
}

std::string DisassembleProgram(dxc::DxcDllSupport &dllSupport,
                               IDxcBlob *pProgram) {
  CComPtr<IDxcCompiler> pCompiler;
  CComPtr<IDxcBlobEncoding> pDisassembly;

  if (!dllSupport.IsEnabled()) {
    VERIFY_SUCCEEDED(dllSupport.Initialize());
  }

  VERIFY_SUCCEEDED(dllSupport.CreateInstance(CLSID_DxcCompiler, &pCompiler));
  VERIFY_SUCCEEDED(pCompiler->Disassemble(pProgram, &pDisassembly));
  return BlobToUtf8(pDisassembly);
}

class ValidationTest
{
public:
  BEGIN_TEST_CLASS(ValidationTest)
    TEST_METHOD_PROPERTY(L"Priority", L"0")
  END_TEST_CLASS()

  TEST_METHOD(WhenCorrectThenOK);
  TEST_METHOD(WhenMisalignedThenFail);
  TEST_METHOD(WhenEmptyFileThenFail);
  TEST_METHOD(WhenIncorrectMagicThenFail);
  TEST_METHOD(WhenIncorrectTargetTripleThenFail);
  TEST_METHOD(WhenIncorrectModelThenFail);
  TEST_METHOD(WhenIncorrectPSThenFail);

  TEST_METHOD(WhenWaveAffectsGradientThenFail);

  TEST_METHOD(WhenMultipleModulesThenFail);
  TEST_METHOD(WhenUnexpectedEOFThenFail);
  TEST_METHOD(WhenUnknownBlocksThenFail);

  TEST_METHOD(LoadOutputControlPointNotInPatchConstantFunction);
  TEST_METHOD(StorePatchControlNotInPatchConstantFunction);
  TEST_METHOD(OutputControlPointIDInPatchConstantFunction);
  TEST_METHOD(GsVertexIDOutOfBound)
  TEST_METHOD(StreamIDOutOfBound)
  TEST_METHOD(SignatureStreamIDForNonGS)
  TEST_METHOD(TypedUAVStoreFullMask0)
  TEST_METHOD(TypedUAVStoreFullMask1)
  TEST_METHOD(Recursive)
  TEST_METHOD(Recursive2)
  TEST_METHOD(UserDefineFunction)
  TEST_METHOD(ResourceRangeOverlap0)
  TEST_METHOD(ResourceRangeOverlap1)
  TEST_METHOD(ResourceRangeOverlap2)
  TEST_METHOD(ResourceRangeOverlap3)
  TEST_METHOD(CBufferOverlap0)
  TEST_METHOD(CBufferOverlap1)
  TEST_METHOD(ControlFlowHint)
  TEST_METHOD(ControlFlowHint1)
  TEST_METHOD(ControlFlowHint2)
  TEST_METHOD(SemanticLength1)
  TEST_METHOD(SemanticLength64)
  TEST_METHOD(PullModelPosition)
  TEST_METHOD(StructBufStrideAlign)
  TEST_METHOD(StructBufStrideOutOfBound)
  TEST_METHOD(StructBufGlobalCoherentAndCounter)
  TEST_METHOD(StructBufLoadCoordinates)
  TEST_METHOD(StructBufStoreCoordinates)
  TEST_METHOD(TypedBufRetType)
  TEST_METHOD(VsInputSemantic)
  TEST_METHOD(VsOutputSemantic)
  TEST_METHOD(HsInputSemantic)
  TEST_METHOD(HsOutputSemantic)
  TEST_METHOD(PatchConstSemantic)
  TEST_METHOD(DsInputSemantic)
  TEST_METHOD(DsOutputSemantic)
  TEST_METHOD(GsInputSemantic)
  TEST_METHOD(GsOutputSemantic)
  TEST_METHOD(PsInputSemantic)
  TEST_METHOD(PsOutputSemantic)
  TEST_METHOD(ArrayOfSVTarget)
  TEST_METHOD(InfiniteLog)
  TEST_METHOD(InfiniteAsin)
  TEST_METHOD(InfiniteAcos)
  TEST_METHOD(InfiniteDdxDdy)
  TEST_METHOD(IDivByZero)
  TEST_METHOD(UDivByZero)
  TEST_METHOD(UnusedMetadata)
  TEST_METHOD(MemoryOutOfBound)
  TEST_METHOD(AddrSpaceCast)
  TEST_METHOD(PtrBitCast)
  TEST_METHOD(MinPrecisionBitCast)
  TEST_METHOD(StructBitCast)
  TEST_METHOD(MultiDimArray)

  TEST_METHOD(ClipCullMaxComponents)
  TEST_METHOD(ClipCullMaxRows)
  TEST_METHOD(DuplicateSysValue)
  TEST_METHOD(SemTargetMax)
  TEST_METHOD(SemTargetIndexMatchesRow)
  TEST_METHOD(SemTargetCol0)
  TEST_METHOD(SemIndexMax)
  TEST_METHOD(SemTessFactorIndexMax)
  TEST_METHOD(SemInsideTessFactorIndexMax)
  TEST_METHOD(SemShouldBeAllocated)
  TEST_METHOD(SemShouldNotBeAllocated)
  TEST_METHOD(SemComponentOrder)
  TEST_METHOD(SemComponentOrder2)
  TEST_METHOD(SemComponentOrder3)
  TEST_METHOD(SemIndexConflictArbSV)
  TEST_METHOD(SemIndexConflictTessfactors)
  TEST_METHOD(SemIndexConflictTessfactors2)
  TEST_METHOD(SemRowOutOfRange)
  TEST_METHOD(SemPackOverlap)
  TEST_METHOD(SemPackOverlap2)
  TEST_METHOD(SemMultiDepth)

  TEST_METHOD(WhenInstrDisallowedThenFail);
  TEST_METHOD(WhenDepthNotFloatThenFail);
  TEST_METHOD(BarrierFail);
  TEST_METHOD(CBufferLegacyOutOfBoundFail);
  TEST_METHOD(CBufferOutOfBoundFail);
  TEST_METHOD(CsThreadSizeFail);
  TEST_METHOD(DeadLoopFail);
  TEST_METHOD(EvalFail);
  TEST_METHOD(GetDimCalcLODFail);
  TEST_METHOD(HsAttributeFail);
  TEST_METHOD(InnerCoverageFail);
  TEST_METHOD(InterpChangeFail);
  TEST_METHOD(InterpOnIntFail);
  TEST_METHOD(InvalidSigCompTyFail);
  TEST_METHOD(MultiStream2Fail);
  TEST_METHOD(PhiTGSMFail);
  TEST_METHOD(ReducibleFail);
  TEST_METHOD(SampleBiasFail);
  TEST_METHOD(SamplerKindFail);
  TEST_METHOD(SemaOverlapFail);
  TEST_METHOD(SigOutOfRangeFail);
  TEST_METHOD(SigOverlapFail);
  TEST_METHOD(SimpleHs1Fail);
  TEST_METHOD(SimpleHs3Fail);
  TEST_METHOD(SimpleHs4Fail);
  TEST_METHOD(SimpleDs1Fail);
  TEST_METHOD(SimpleGs1Fail);
  TEST_METHOD(UavBarrierFail);
  TEST_METHOD(UndefValueFail);
  TEST_METHOD(UpdateCounterFail);

  TEST_METHOD(WhenSmUnknownThenFail);
  TEST_METHOD(WhenSmLegacyThenFail);

  TEST_METHOD(WhenMetaFlagsUsageDeclThenOK);
  TEST_METHOD(WhenMetaFlagsUsageThenFail);

  dxc::DxcDllSupport m_dllSupport;

  void TestCheck(LPCWSTR name) {
    std::wstring fullPath = hlsl_test::GetPathToHlslDataFile(name);
    FileRunTestResult t = FileRunTestResult::RunFromFileCommands(fullPath.c_str());
    if (t.RunResult != 0) {
      CA2W commentWide(t.ErrorMessage.c_str(), CP_UTF8);
      WEX::Logging::Log::Comment(commentWide);
      WEX::Logging::Log::Error(L"Run result is not zero");
    }
  }

  bool CheckOperationResultMsg(IDxcOperationResult *pResult,
                               const char *pErrorMsg, bool maySucceedAnyway,
                               bool bRegex) {
    HRESULT status;
    VERIFY_SUCCEEDED(pResult->GetStatus(&status));
    if (pErrorMsg == nullptr) {
      VERIFY_SUCCEEDED(status);
    }
    else {
      if (SUCCEEDED(status) && maySucceedAnyway) {
        return false;
      }
      //VERIFY_FAILED(status);
      CComPtr<IDxcBlobEncoding> text;
      VERIFY_SUCCEEDED(pResult->GetErrorBuffer(&text));
<<<<<<< HEAD
      const char *pStart = (const char *)text->GetBufferPointer();
      const char *pEnd = pStart + text->GetBufferSize();
      const char *pMatch = std::search(pStart, pEnd, pErrorMsg, pErrorMsg + strlen(pErrorMsg));
      if (pEnd == pMatch) {
        WEX::Logging::Log::Comment(WEX::Common::String().Format(
            L"Unable to find '%S' in text:\r\n%.*S", pErrorMsg, (pEnd - pStart),
            pStart));
      }
      VERIFY_ARE_NOT_EQUAL(pEnd, pMatch);
=======
      if (bRegex) {
        llvm::Regex RE(pErrorMsg);
        std::string reErrors;
        VERIFY_IS_TRUE(RE.isValid(reErrors));
        VERIFY_IS_TRUE(RE.match(llvm::StringRef((const char *)text->GetBufferPointer(), text->GetBufferSize())));
      } else {
        const char *pStart = (const char *)text->GetBufferPointer();
        const char *pEnd = pStart + text->GetBufferSize();
        const char *pMatch = std::search(pStart, pEnd, pErrorMsg, pErrorMsg + strlen(pErrorMsg));
        VERIFY_ARE_NOT_EQUAL(pEnd, pMatch);
      }
>>>>>>> c27cd891
    }
    return true;
  }

  void CheckValidationMsg(IDxcBlob *pBlob, const char *pErrorMsg, bool bRegex = false) {
    CComPtr<IDxcValidator> pValidator;
    CComPtr<IDxcOperationResult> pResult;

    if (!m_dllSupport.IsEnabled()) {
      VERIFY_SUCCEEDED(m_dllSupport.Initialize());
    }

    VERIFY_SUCCEEDED(m_dllSupport.CreateInstance(CLSID_DxcValidator, &pValidator));
    VERIFY_SUCCEEDED(pValidator->Validate(pBlob, DxcValidatorFlags_Default, &pResult));

    CheckOperationResultMsg(pResult, pErrorMsg, false, bRegex);
  }

  void CheckValidationMsg(const char *pBlob, size_t blobSize, const char *pErrorMsg, bool bRegex = false) {
    if (!m_dllSupport.IsEnabled()) {
      VERIFY_SUCCEEDED(m_dllSupport.Initialize());
    }
    CComPtr<IDxcLibrary> pLibrary;
    CComPtr<IDxcBlobEncoding> pBlobEncoding; // Encoding doesn't actually matter, it's binary.
    VERIFY_SUCCEEDED(m_dllSupport.CreateInstance(CLSID_DxcLibrary, &pLibrary));
    VERIFY_SUCCEEDED(pLibrary->CreateBlobWithEncodingFromPinned((LPBYTE)pBlob, blobSize, CP_UTF8, &pBlobEncoding));
    CheckValidationMsg(pBlobEncoding, pErrorMsg, bRegex);
  }

  void CompileSource(IDxcBlobEncoding *pSource, LPCSTR pShaderModel,
                     IDxcBlob **pResultBlob) {
    CComPtr<IDxcCompiler> pCompiler;
    CComPtr<IDxcOperationResult> pResult;
    CComPtr<IDxcBlob> pProgram;

    if (!m_dllSupport.IsEnabled()) {
      VERIFY_SUCCEEDED(m_dllSupport.Initialize());
    }

    CA2W shWide(pShaderModel, CP_UTF8);
    VERIFY_SUCCEEDED(
        m_dllSupport.CreateInstance(CLSID_DxcCompiler, &pCompiler));
    VERIFY_SUCCEEDED(pCompiler->Compile(pSource, L"hlsl.hlsl", L"main",
                                        shWide, nullptr, 0, nullptr, 0, nullptr,
                                        &pResult));
    VERIFY_SUCCEEDED(pResult->GetResult(pResultBlob));
  }

  void CompileSource(LPCSTR pSource, LPCSTR pShaderModel,
                     IDxcBlob **pResultBlob) {
    if (!m_dllSupport.IsEnabled()) {
      VERIFY_SUCCEEDED(m_dllSupport.Initialize());
    }
    CComPtr<IDxcBlobEncoding> pSourceBlob;
    Utf8ToBlob(m_dllSupport, pSource, &pSourceBlob);
    CompileSource(pSourceBlob, pShaderModel, pResultBlob);
  }

  void DisassembleProgram(IDxcBlob *pProgram, std::string *text) {
    *text = ::DisassembleProgram(m_dllSupport, pProgram);
  }

  void RewriteAssemblyCheckMsg(LPCSTR pSource, LPCSTR pShaderModel,
                               LPCSTR pLookFor, LPCSTR pReplacement,
                               LPCSTR pErrorMsg, bool bRegex = false) {
    CComPtr<IDxcBlob> pText;
    CComPtr<IDxcBlobEncoding> pSourceBlob;
    
    if (!m_dllSupport.IsEnabled()) {
      VERIFY_SUCCEEDED(m_dllSupport.Initialize());
    }

    Utf8ToBlob(m_dllSupport, pSource, &pSourceBlob);

    RewriteAssemblyToText(pSourceBlob, pShaderModel, pLookFor, pReplacement, &pText, bRegex);

    CComPtr<IDxcAssembler> pAssembler;
    CComPtr<IDxcOperationResult> pAssembleResult;
    VERIFY_SUCCEEDED(
        m_dllSupport.CreateInstance(CLSID_DxcAssembler, &pAssembler));
    VERIFY_SUCCEEDED(pAssembler->AssembleToContainer(pText, &pAssembleResult));

    if (!CheckOperationResultMsg(pAssembleResult, pErrorMsg, true, bRegex)) {
      // Assembly succeeded, try validation.
      CComPtr<IDxcBlob> pBlob;
      VERIFY_SUCCEEDED(pAssembleResult->GetResult(&pBlob));
      CheckValidationMsg(pBlob, pErrorMsg, bRegex);
    }
  }

  void RewriteAssemblyToText(IDxcBlobEncoding *pSource, LPCSTR pShaderModel,
                             LPCSTR pLookFor, LPCSTR pReplacement,
                             IDxcBlob **pBlob, bool bRegex = false) {
    CComPtr<IDxcBlob> pProgram;
    std::string disassembly;
    CompileSource(pSource, pShaderModel, &pProgram);
    DisassembleProgram(pProgram, &disassembly);
    if (pLookFor && *pLookFor) {
      if (bRegex) {
        llvm::Regex RE(pLookFor);
        std::string reErrors;
        VERIFY_IS_TRUE(RE.isValid(reErrors));
        std::string replaced = RE.sub(pReplacement, disassembly, &reErrors);
        VERIFY_ARE_NOT_EQUAL(disassembly, replaced);
        VERIFY_IS_TRUE(reErrors.empty());
        disassembly = std::move(replaced);
      } else {
        bool found = false;
        size_t pos = 0;
        size_t lookForLen = strlen(pLookFor);
        size_t replaceLen = strlen(pReplacement);
        for (;;) {
          pos = disassembly.find(pLookFor, pos);
          if (pos == std::string::npos)
            break;
          found = true; // at least once
          disassembly.replace(pos, lookForLen, pReplacement);
          pos += replaceLen;
        }
        VERIFY_IS_TRUE(found);
      }
    }
    Utf8ToBlob(m_dllSupport, disassembly.c_str(), pBlob);
  }
  
  void RewriteAssemblyCheckMsg(LPCWSTR name, LPCSTR pShaderModel,
                               LPCSTR pLookFor, LPCSTR pReplacement,
                               LPCSTR pErrorMsg, bool bRegex = false) {
    std::wstring fullPath = hlsl_test::GetPathToHlslDataFile(name);
    CComPtr<IDxcLibrary> pLibrary;
    CComPtr<IDxcBlobEncoding> pSource;
    if (!m_dllSupport.IsEnabled()) {
      VERIFY_SUCCEEDED(m_dllSupport.Initialize());
    }
    VERIFY_SUCCEEDED(m_dllSupport.CreateInstance(CLSID_DxcLibrary, &pLibrary));
    VERIFY_SUCCEEDED(
        pLibrary->CreateBlobFromFile(fullPath.c_str(), nullptr, &pSource));

    CComPtr<IDxcBlob> pText;

    RewriteAssemblyToText(pSource, pShaderModel, pLookFor, pReplacement, &pText);

    CComPtr<IDxcAssembler> pAssembler;
    CComPtr<IDxcOperationResult> pAssembleResult;
    VERIFY_SUCCEEDED(
        m_dllSupport.CreateInstance(CLSID_DxcAssembler, &pAssembler));
    VERIFY_SUCCEEDED(pAssembler->AssembleToContainer(pText, &pAssembleResult));

    if (!CheckOperationResultMsg(pAssembleResult, pErrorMsg, true, bRegex)) {
      // Assembly succeeded, try validation.
      CComPtr<IDxcBlob> pBlob;
      VERIFY_SUCCEEDED(pAssembleResult->GetResult(&pBlob));
      CheckValidationMsg(pBlob, pErrorMsg, bRegex);
    }
  }
};

TEST_F(ValidationTest, WhenCorrectThenOK) {
  CComPtr<IDxcBlob> pProgram;
  CompileSource("float4 main() : SV_Target { return 1; }", "ps_6_0", &pProgram);
  CheckValidationMsg(pProgram, nullptr);
}

// Lots of these going on below for simplicity in setting up payloads.
//
// warning C4838: conversion from 'int' to 'const char' requires a narrowing conversion
// warning C4309: 'initializing': truncation of constant value
#pragma warning(disable: 4838)
#pragma warning(disable: 4309)

TEST_F(ValidationTest, WhenMisalignedThenFail) {
  // Bitcode size must 4-byte aligned
  const char blob[] = {
    'B', 'C',
  };
  CheckValidationMsg(blob, _countof(blob), "Invalid bitcode size");
}

TEST_F(ValidationTest, WhenEmptyFileThenFail) {
  // No blocks after signature.
  const char blob[] = {
    'B', 'C', 0xc0, 0xde
  };
  CheckValidationMsg(blob, _countof(blob), "Malformed IR file");
}

TEST_F(ValidationTest, WhenIncorrectMagicThenFail) {
  // Signature isn't 'B', 'C', 0xC0 0xDE
  const char blob[] = {
    'B', 'C', 0xc0, 0xdd
  };
  CheckValidationMsg(blob, _countof(blob), "Invalid bitcode signature");
}

TEST_F(ValidationTest, WhenIncorrectTargetTripleThenFail) {
  const char blob[] = {
    'B', 'C', 0xc0, 0xde
  };
  CheckValidationMsg(blob, _countof(blob), "Malformed IR file");
}

TEST_F(ValidationTest, WhenMultipleModulesThenFail) {
  const char blob[] = {
    'B', 'C', 0xc0, 0xde,
    0x21, 0x0c, 0x00, 0x00, // Enter sub-block, BlockID = 8, Code Size=3, padding x2
    0x00, 0x00, 0x00, 0x00, // NumWords = 0
    0x08, 0x00, 0x00, 0x00, // End-of-block, padding
    // At this point, this is valid bitcode (but missing required DXIL metadata)
    // Trigger the case we're looking for now
    0x21, 0x0c, 0x00, 0x00, // Enter sub-block, BlockID = 8, Code Size=3, padding x2
  };
  CheckValidationMsg(blob, _countof(blob), "Unused bits in buffer");
}

TEST_F(ValidationTest, WhenUnexpectedEOFThenFail) {
  // Importantly, this is testing the usage of report_fatal_error during deserialization.
  const char blob[] = {
    'B', 'C', 0xc0, 0xde,
    0x21, 0x0c, 0x00, 0x00, // Enter sub-block, BlockID = 8, Code Size=3, padding x2
    0x00, 0x00, 0x00, 0x00, // NumWords = 0
  };
  CheckValidationMsg(blob, _countof(blob), "Invalid record");
}

TEST_F(ValidationTest, WhenUnknownBlocksThenFail) {
  const char blob[] = {
    'B', 'C', 0xc0, 0xde,   // Signature
    0x31, 0x00, 0x00, 0x00  // Enter sub-block, BlockID != 8
  };
  CheckValidationMsg(blob, _countof(blob), "Unrecognized block found");
}

TEST_F(ValidationTest, WhenInstrDisallowedThenFail) {
  TestCheck(L"val-inst-disallowed.ll");
}

TEST_F(ValidationTest, WhenDepthNotFloatThenFail) {
  TestCheck(L"dxil_validation\\IntegerDepth.ll");
}

TEST_F(ValidationTest, BarrierFail) {
  TestCheck(L"dxil_validation\\barrier.ll");
}
TEST_F(ValidationTest, CBufferLegacyOutOfBoundFail) {
  TestCheck(L"dxil_validation\\cbuffer1.50_legacy.ll");
}
TEST_F(ValidationTest, CBufferOutOfBoundFail) {
  TestCheck(L"dxil_validation\\cbuffer1.50.ll");
}
TEST_F(ValidationTest, CsThreadSizeFail) {
  TestCheck(L"dxil_validation\\csThreadSize.ll");
}
TEST_F(ValidationTest, DeadLoopFail) {
  TestCheck(L"dxil_validation\\deadloop.ll");
}
TEST_F(ValidationTest, EvalFail) {
  TestCheck(L"dxil_validation\\Eval.ll");
}
TEST_F(ValidationTest, GetDimCalcLODFail) {
  TestCheck(L"dxil_validation\\GetDimCalcLOD.ll");
}
TEST_F(ValidationTest, HsAttributeFail) {
  TestCheck(L"dxil_validation\\hsAttribute.ll");
}
TEST_F(ValidationTest, InnerCoverageFail) {
  TestCheck(L"dxil_validation\\InnerCoverage.ll");
}
TEST_F(ValidationTest, InterpChangeFail) {
  TestCheck(L"dxil_validation\\interpChange.ll");
}
TEST_F(ValidationTest, InterpOnIntFail) {
  TestCheck(L"dxil_validation\\interpOnInt.ll");
}
TEST_F(ValidationTest, InvalidSigCompTyFail) {
  TestCheck(L"dxil_validation\\invalidSigCompTy.ll");
}
TEST_F(ValidationTest, MultiStream2Fail) {
  TestCheck(L"dxil_validation\\multiStream2.ll");
}
TEST_F(ValidationTest, PhiTGSMFail) {
  TestCheck(L"dxil_validation\\phiTGSM.ll");
}
TEST_F(ValidationTest, ReducibleFail) {
  TestCheck(L"dxil_validation\\reducible.ll");
}
TEST_F(ValidationTest, SampleBiasFail) {
  TestCheck(L"dxil_validation\\sampleBias.ll");
}
TEST_F(ValidationTest, SamplerKindFail) {
  TestCheck(L"dxil_validation\\samplerKind.ll");
}
TEST_F(ValidationTest, SemaOverlapFail) {
  TestCheck(L"dxil_validation\\semaOverlap.ll");
}
TEST_F(ValidationTest, SigOutOfRangeFail) {
  TestCheck(L"dxil_validation\\sigOutOfRange.ll");
}
TEST_F(ValidationTest, SigOverlapFail) {
  TestCheck(L"dxil_validation\\sigOverlap.ll");
}
TEST_F(ValidationTest, SimpleHs1Fail) {
  TestCheck(L"dxil_validation\\SimpleHs1.ll");
}
TEST_F(ValidationTest, SimpleHs3Fail) {
  TestCheck(L"dxil_validation\\SimpleHs3.ll");
}
TEST_F(ValidationTest, SimpleHs4Fail) {
  TestCheck(L"dxil_validation\\SimpleHs4.ll");
}
TEST_F(ValidationTest, SimpleDs1Fail) {
  TestCheck(L"dxil_validation\\SimpleDs1.ll");
}
TEST_F(ValidationTest, SimpleGs1Fail) {
  TestCheck(L"dxil_validation\\SimpleGs1.ll");
}
TEST_F(ValidationTest, UavBarrierFail) {
  TestCheck(L"dxil_validation\\uavBarrier.ll");
}
TEST_F(ValidationTest, UndefValueFail) {
  TestCheck(L"dxil_validation\\UndefValue.ll");
}
TEST_F(ValidationTest, UpdateCounterFail) {
  TestCheck(L"dxil_validation\\UpdateCounter.ll");
}

TEST_F(ValidationTest, WhenIncorrectModelThenFail) {
  TestCheck(L"val-failures.hlsl");
}

TEST_F(ValidationTest, WhenIncorrectPSThenFail) {
  TestCheck(L"val-failures-ps.hlsl");
}

TEST_F(ValidationTest, WhenSmUnknownThenFail) {
  RewriteAssemblyCheckMsg("float4 main() : SV_Target { return 1; }", "ps_6_0",
                          "{!\"ps\", i32 6, i32 0}", "{!\"ps\", i32 1, i32 2}",
                          "Unknown shader model 'ps_1_2'");
}

TEST_F(ValidationTest, WhenSmLegacyThenFail) {
  RewriteAssemblyCheckMsg("float4 main() : SV_Target { return 1; }", "ps_6_0",
                          "{!\"ps\", i32 6, i32 0}", "{!\"ps\", i32 5, i32 1}",
                          "Unknown shader model 'ps_5_1'");
}

TEST_F(ValidationTest, WhenMetaFlagsUsageDeclThenOK) {
  RewriteAssemblyCheckMsg(
    "uint u; float4 main() : SV_Target { uint64_t n = u; n *= u; return (uint)(n >> 32); }", "ps_6_0",
    "1048576", "1048577", // inhibit optimization, which should work fine
    nullptr);
}

TEST_F(ValidationTest, GsVertexIDOutOfBound) {
  RewriteAssemblyCheckMsg(
      L"..\\CodeGenHLSL\\SimpleGs1.hlsl", "gs_6_0",
      "dx.op.loadInput.f32(i32 4, i32 0, i32 0, i8 2, i32 0)",
      "dx.op.loadInput.f32(i32 4, i32 0, i32 0, i8 2, i32 1)", 
      "expect VertexID between 0~1, got 1");
}

TEST_F(ValidationTest, StreamIDOutOfBound) {
  RewriteAssemblyCheckMsg(
      L"..\\CodeGenHLSL\\SimpleGs1.hlsl", "gs_6_0",
      "dx.op.emitStream(i32 99, i8 0)",
      "dx.op.emitStream(i32 99, i8 1)", 
      "expect StreamID between 0 , got 1");
}

TEST_F(ValidationTest, SignatureStreamIDForNonGS) {
  RewriteAssemblyCheckMsg(
      L"..\\CodeGenHLSL\\abs1.hlsl", "ps_6_0",
      ", i8 0, i32 1, i8 4, i32 0, i8 0, null}",
      ", i8 0, i32 1, i8 4, i32 0, i8 0, !19}\n!19 = !{i32 0, i32 1}", 
      "Stream index (1) must between 0 and 0");
}

TEST_F(ValidationTest, TypedUAVStoreFullMask0) {
  RewriteAssemblyCheckMsg(
      L"..\\CodeGenHLSL\\uav_typed_store.hlsl", "ps_6_0",
      "float 2.000000e+00, i8 15)",
      "float 2.000000e+00, i8 undef)",
      "Mask of TextureStore must be an immediate constant");
}

TEST_F(ValidationTest, TypedUAVStoreFullMask1) {
  RewriteAssemblyCheckMsg(
      L"..\\CodeGenHLSL\\uav_typed_store.hlsl", "ps_6_0",
      "float 3.000000e+00, i8 15)",
      "float 3.000000e+00, i8 undef)",
      "Mask of BufferStore must be an immediate constant");
}

TEST_F(ValidationTest, Recursive) {
    TestCheck(L"..\\CodeGenHLSL\\recursive.hlsl");
}

TEST_F(ValidationTest, Recursive2) {
    TestCheck(L"..\\CodeGenHLSL\\recursive2.hlsl");
}

TEST_F(ValidationTest, UserDefineFunction) {
    TestCheck(L"..\\CodeGenHLSL\\recursive2.hlsl");
}

TEST_F(ValidationTest, ResourceRangeOverlap0) {
    RewriteAssemblyCheckMsg(
      L"..\\CodeGenHLSL\\resource_overlap.hlsl", "ps_6_0",
      "!\"B\", i32 0, i32 1",
      "!\"B\", i32 0, i32 0",
      "Resource B with base 0 size 1 overlap");
}

TEST_F(ValidationTest, ResourceRangeOverlap1) {
    RewriteAssemblyCheckMsg(
      L"..\\CodeGenHLSL\\resource_overlap.hlsl", "ps_6_0",
      "!\"s1\", i32 0, i32 1",
      "!\"s1\", i32 0, i32 0",
      "Resource s1 with base 0 size 1 overlap");
}

TEST_F(ValidationTest, ResourceRangeOverlap2) {
    RewriteAssemblyCheckMsg(
      L"..\\CodeGenHLSL\\resource_overlap.hlsl", "ps_6_0",
      "!\"uav2\", i32 0, i32 0",
      "!\"uav2\", i32 0, i32 3",
      "Resource uav2 with base 3 size 1 overlap");
}

TEST_F(ValidationTest, ResourceRangeOverlap3) {
    RewriteAssemblyCheckMsg(
      L"..\\CodeGenHLSL\\resource_overlap.hlsl", "ps_6_0",
      "!\"srv2\", i32 0, i32 1",
      "!\"srv2\", i32 0, i32 0",
      "Resource srv2 with base 0 size 1 overlap");
}

TEST_F(ValidationTest, CBufferOverlap0) {
    RewriteAssemblyCheckMsg(
      L"..\\CodeGenHLSL\\cbufferOffset.hlsl", "ps_6_0",
      "i32 6, !\"g2\", i32 3, i32 0",
      "i32 6, !\"g2\", i32 3, i32 8",
      "CBuffer Foo1 has offset overlaps at 16");
}

TEST_F(ValidationTest, CBufferOverlap1) {
    RewriteAssemblyCheckMsg(
      L"..\\CodeGenHLSL\\cbufferOffset.hlsl", "ps_6_0",
      " = !{i32 32, !",
      " = !{i32 16, !",
      "CBuffer Foo1 size insufficient for element at offset 16");
}

TEST_F(ValidationTest, ControlFlowHint) {
    RewriteAssemblyCheckMsg(
      L"..\\CodeGenHLSL\\if1.hlsl", "ps_6_0",
      "!\"dx.controlflow.hints\", i32 1",
      "!\"dx.controlflow.hints\", i32 5",
      "Attribute forcecase only works for switch");
}

TEST_F(ValidationTest, ControlFlowHint1) {
    RewriteAssemblyCheckMsg(
      L"..\\CodeGenHLSL\\if1.hlsl", "ps_6_0",
      "!\"dx.controlflow.hints\", i32 1",
      "!\"dx.controlflow.hints\", i32 1, i32 2",
      "Can't use branch and flatten attributes together");
}

TEST_F(ValidationTest, ControlFlowHint2) {
    RewriteAssemblyCheckMsg(
      L"..\\CodeGenHLSL\\if1.hlsl", "ps_6_0",
      "!\"dx.controlflow.hints\", i32 1",
      "!\"dx.controlflow.hints\", i32 3",
      "Invalid control flow hint");
}

TEST_F(ValidationTest, SemanticLength1) {
    RewriteAssemblyCheckMsg(
      L"..\\CodeGenHLSL\\binary1.hlsl", "ps_6_0",
      "!\"C\"",
      "!\"\"",
      "Semantic length must be at least 1 and at most 64");
}

TEST_F(ValidationTest, SemanticLength64) {
    RewriteAssemblyCheckMsg(
      L"..\\CodeGenHLSL\\binary1.hlsl", "ps_6_0",
      "!\"C\"",
      "!\"CSESESESESESESESESESESESESESESESESESESESESESESESESESESESESESESESE\"",
      "Semantic length must be at least 1 and at most 64");
}

TEST_F(ValidationTest, PullModelPosition) {
    RewriteAssemblyCheckMsg(
      L"..\\CodeGenHLSL\\eval.hlsl", "ps_6_0",
      "!\"A\", i8 9, i8 0",
      "!\"SV_Position\", i8 9, i8 3",
      "does not support pull-model evaluation of position");
}

TEST_F(ValidationTest, StructBufGlobalCoherentAndCounter) {
    RewriteAssemblyCheckMsg(
      L"..\\CodeGenHLSL\\struct_buf1.hlsl", "ps_6_0",
      "!\"buf2\", i32 0, i32 0, i32 1, i32 12, i1 false, i1 false",
      "!\"buf2\", i32 0, i32 0, i32 1, i32 12, i1 true, i1 true",
      "globallycoherent cannot be used with append/consume buffers'buf2'");
}

TEST_F(ValidationTest, StructBufStrideAlign) {
    RewriteAssemblyCheckMsg(
      L"..\\CodeGenHLSL\\struct_buf1.hlsl", "ps_6_0",
      "!7 = !{i32 1, i32 52}",
      "!7 = !{i32 1, i32 50}",
      "structured buffer element size must be a multiple of 4 bytes (actual size 50 bytes)");
}

TEST_F(ValidationTest, StructBufStrideOutOfBound) {
    RewriteAssemblyCheckMsg(
      L"..\\CodeGenHLSL\\struct_buf1.hlsl", "ps_6_0",
      "!7 = !{i32 1, i32 52}",
      "!7 = !{i32 1, i32 2052}",
      "structured buffer elements cannot be larger than 2048 bytes (actual size 2052 bytes)");
}

TEST_F(ValidationTest, StructBufLoadCoordinates) {
    RewriteAssemblyCheckMsg(
      L"..\\CodeGenHLSL\\struct_buf1.hlsl", "ps_6_0",
      "bufferLoad.f32(i32 69, %dx.types.Handle %buf1_texture_structbuf, i32 1, i32 8)",
      "bufferLoad.f32(i32 69, %dx.types.Handle %buf1_texture_structbuf, i32 1, i32 undef)",
      "structured buffer require 2 coordinates");
}

TEST_F(ValidationTest, StructBufStoreCoordinates) {
    RewriteAssemblyCheckMsg(
      L"..\\CodeGenHLSL\\struct_buf1.hlsl", "ps_6_0",
      "bufferStore.f32(i32 70, %dx.types.Handle %buf2_UAV_structbuf, i32 0, i32 0",
      "bufferStore.f32(i32 70, %dx.types.Handle %buf2_UAV_structbuf, i32 0, i32 undef",
      "structured buffer require 2 coordinates");
}

TEST_F(ValidationTest, TypedBufRetType) {
    RewriteAssemblyCheckMsg(
      L"..\\CodeGenHLSL\\sample5.hlsl", "ps_6_0",
      "%class.Texture2D = type { <4 x float>",
      "%class.Texture2D = type { <4 x double>",
      "elements of typed buffers and textures must fit in four 32-bit quantities");
}

TEST_F(ValidationTest, VsInputSemantic) {
    RewriteAssemblyCheckMsg(
      L"..\\CodeGenHLSL\\clip_planes.hlsl", "vs_6_0",
      "!\"POSITION\", i8 9, i8 0",
      "!\"SV_Target\", i8 9, i8 16",
      "Semantic 'SV_Target' is invalid as vs Input");
}

TEST_F(ValidationTest, VsOutputSemantic) {
    RewriteAssemblyCheckMsg(
      L"..\\CodeGenHLSL\\clip_planes.hlsl", "vs_6_0",
      "!\"NORMAL\", i8 9, i8 0",
      "!\"SV_Target\", i8 9, i8 16",
      "Semantic 'SV_Target' is invalid as vs Output");
}

TEST_F(ValidationTest, HsInputSemantic) {
    RewriteAssemblyCheckMsg(
      L"..\\CodeGenHLSL\\SimpleHs1.hlsl", "hs_6_0",
      "!\"TEXCOORD\", i8 9, i8 0",
      "!\"VertexID\", i8 4, i8 1",
      "Semantic 'VertexID' is invalid as hs Input");
}

TEST_F(ValidationTest, HsOutputSemantic) {
    RewriteAssemblyCheckMsg(
      L"..\\CodeGenHLSL\\SimpleHs1.hlsl", "hs_6_0",
      "!\"TEXCOORD\", i8 9, i8 0",
      "!\"VertexID\", i8 4, i8 1",
      "Semantic 'VertexID' is invalid as hs Output");
}

TEST_F(ValidationTest, PatchConstSemantic) {
    RewriteAssemblyCheckMsg(
      L"..\\CodeGenHLSL\\SimpleHs1.hlsl", "hs_6_0",
      "!\"SV_TessFactor\", i8 9, i8 25",
      "!\"VertexID\", i8 4, i8 1",
      "Semantic 'VertexID' is invalid as hs PatchConstant");
}

TEST_F(ValidationTest, DsInputSemantic) {
    RewriteAssemblyCheckMsg(
      L"..\\CodeGenHLSL\\SimpleDs1.hlsl", "ds_6_0",
      "!\"TEXCOORD\", i8 9, i8 0",
      "!\"VertexID\", i8 4, i8 1",
      "Semantic 'VertexID' is invalid as ds Input");
}

TEST_F(ValidationTest, DsOutputSemantic) {
    RewriteAssemblyCheckMsg(
      L"..\\CodeGenHLSL\\SimpleDs1.hlsl", "ds_6_0",
      "!\"TEXCOORD\", i8 9, i8 0",
      "!\"VertexID\", i8 4, i8 1",
      "Semantic 'VertexID' is invalid as ds Output");
}

TEST_F(ValidationTest, GsInputSemantic) {
    RewriteAssemblyCheckMsg(
      L"..\\CodeGenHLSL\\SimpleGs1.hlsl", "gs_6_0",
      "!\"POSSIZE\", i8 9, i8 0",
      "!\"VertexID\", i8 4, i8 1",
      "Semantic 'VertexID' is invalid as gs Input");
}

TEST_F(ValidationTest, GsOutputSemantic) {
    RewriteAssemblyCheckMsg(
      L"..\\CodeGenHLSL\\SimpleGs1.hlsl", "gs_6_0",
      "!\"TEXCOORD\", i8 9, i8 0",
      "!\"VertexID\", i8 4, i8 1",
      "Semantic 'VertexID' is invalid as gs Output");
}

TEST_F(ValidationTest, PsInputSemantic) {
    RewriteAssemblyCheckMsg(
      L"..\\CodeGenHLSL\\abs2.hlsl", "ps_6_0",
      "!\"A\", i8 4, i8 0",
      "!\"VertexID\", i8 4, i8 1",
      "Semantic 'VertexID' is invalid as ps Input");
}

TEST_F(ValidationTest, PsOutputSemantic) {
    RewriteAssemblyCheckMsg(
      L"..\\CodeGenHLSL\\abs2.hlsl", "ps_6_0",
      "!\"SV_Target\", i8 9, i8 16",
      "!\"VertexID\", i8 4, i8 1",
      "Semantic 'VertexID' is invalid as ps Output");
}

TEST_F(ValidationTest, ArrayOfSVTarget) {
    RewriteAssemblyCheckMsg(
      L"..\\CodeGenHLSL\\targetArray.hlsl", "ps_6_0",
      "i32 6, !\"SV_Target\", i8 9, i8 16, !36, i8 0, i32 1",
      "i32 6, !\"SV_Target\", i8 9, i8 16, !36, i8 0, i32 2",
      "Pixel shader output registers are not indexable.");
}

TEST_F(ValidationTest, InfiniteLog) {
    RewriteAssemblyCheckMsg(
      L"..\\CodeGenHLSL\\intrinsic_val_imm.hlsl", "ps_6_0",
      "op.unary.f32(i32 22, float %3)",
      "op.unary.f32(i32 22, float 0x7FF0000000000000)",
      "No indefinite logarithm");
}

TEST_F(ValidationTest, InfiniteAsin) {
    RewriteAssemblyCheckMsg(
      L"..\\CodeGenHLSL\\intrinsic_val_imm.hlsl", "ps_6_0",
      "op.unary.f32(i32 16, float %3)",
      "op.unary.f32(i32 16, float 0x7FF0000000000000)",
      "No indefinite arcsine");
}

TEST_F(ValidationTest, InfiniteAcos) {
    RewriteAssemblyCheckMsg(
      L"..\\CodeGenHLSL\\intrinsic_val_imm.hlsl", "ps_6_0",
      "op.unary.f32(i32 15, float %3)",
      "op.unary.f32(i32 15, float 0x7FF0000000000000)",
      "No indefinite arccosine");
}

TEST_F(ValidationTest, InfiniteDdxDdy) {
    RewriteAssemblyCheckMsg(
      L"..\\CodeGenHLSL\\intrinsic_val_imm.hlsl", "ps_6_0",
      "op.unary.f32(i32 86, float %3)",
      "op.unary.f32(i32 86, float 0x7FF0000000000000)",
      "No indefinite derivative calculation");
}

TEST_F(ValidationTest, IDivByZero) {
    RewriteAssemblyCheckMsg(
      L"..\\CodeGenHLSL\\intrinsic_val_imm.hlsl", "ps_6_0",
      "sdiv i32 %8, %9",
      "sdiv i32 %8, 0",
      "No signed integer division by zero");
}

TEST_F(ValidationTest, UDivByZero) {
    RewriteAssemblyCheckMsg(
      L"..\\CodeGenHLSL\\intrinsic_val_imm.hlsl", "ps_6_0",
      "udiv i32 %5, %6",
      "udiv i32 %5, 0",
      "No unsigned integer division by zero");
}

TEST_F(ValidationTest, UnusedMetadata) {
  RewriteAssemblyCheckMsg(L"..\\CodeGenHLSL\\loop2.hlsl", "ps_6_0",
                          ", !llvm.loop ",
                          ", !llvm.loop2 ",
                          "All metadata must be used by dxil");
}

TEST_F(ValidationTest, MemoryOutOfBound) {
  RewriteAssemblyCheckMsg(L"..\\CodeGenHLSL\\targetArray.hlsl", "ps_6_0",
                          "getelementptr [4 x float], [4 x float]* %12, i32 0, i32 3",
                          "getelementptr [4 x float], [4 x float]* %12, i32 0, i32 10",
                          "Access to out-of-bounds memory is disallowed");
}

TEST_F(ValidationTest, AddrSpaceCast) {
  RewriteAssemblyCheckMsg(L"..\\CodeGenHLSL\\staticGlobals.hlsl", "ps_6_0",
                          "%12 = getelementptr [4 x float], [4 x float]* %1, i32 0, i32 0\n"
                          "  store float %11, float* %12, align 4",
                          "%12 = getelementptr [4 x float], [4 x float]* %1, i32 0, i32 0\n"
                          "  %X = addrspacecast float* %12 to float addrspace(1)*    \n"
                          "  store float %11, float addrspace(1)* %X, align 4",
                          "generic address space");
}

TEST_F(ValidationTest, PtrBitCast) {
  RewriteAssemblyCheckMsg(L"..\\CodeGenHLSL\\staticGlobals.hlsl", "ps_6_0",
                          "%12 = getelementptr [4 x float], [4 x float]* %1, i32 0, i32 0\n"
                          "  store float %11, float* %12, align 4",
                          "%12 = getelementptr [4 x float], [4 x float]* %1, i32 0, i32 0\n"
                          "  %X = bitcast float* %12 to double*    \n"
                          "  store float %11, float* %12, align 4",
                          "Pointer type bitcast must be have same size");
}

TEST_F(ValidationTest, MinPrecisionBitCast) {
  RewriteAssemblyCheckMsg(L"..\\CodeGenHLSL\\staticGlobals.hlsl", "ps_6_0",
                          "%12 = getelementptr [4 x float], [4 x float]* %1, i32 0, i32 0\n"
                          "  store float %11, float* %12, align 4",
                          "%12 = getelementptr [4 x float], [4 x float]* %1, i32 0, i32 0\n"
                          "  %X = bitcast float* %12 to [2 x half]*    \n"
                          "  store float %11, float* %12, align 4",
                          "Bitcast on minprecison types is not allowed");
}

TEST_F(ValidationTest, StructBitCast) {
  RewriteAssemblyCheckMsg(L"..\\CodeGenHLSL\\staticGlobals.hlsl", "ps_6_0",
                          "%12 = getelementptr [4 x float], [4 x float]* %1, i32 0, i32 0\n"
                          "  store float %11, float* %12, align 4",
                          "%12 = getelementptr [4 x float], [4 x float]* %1, i32 0, i32 0\n"
                          "  %X = bitcast float* %12 to %dx.types.Handle*    \n"
                          "  store float %11, float* %12, align 4",
                          "Bitcast on struct types is not allowed");
}

TEST_F(ValidationTest, MultiDimArray) {
  RewriteAssemblyCheckMsg(L"..\\CodeGenHLSL\\staticGlobals.hlsl", "ps_6_0",
                          "%1 = alloca [4 x float]",
                          "%1 = alloca [4 x float]\n"
                          "  %md = alloca [2 x [4 x float]]",
                          "Array Type only allow one dimension");
}

TEST_F(ValidationTest, WhenWaveAffectsGradientThenFail) {
  TestCheck(L"val-wave-failures-ps.hlsl");
}

TEST_F(ValidationTest, WhenMetaFlagsUsageThenFail) {
  RewriteAssemblyCheckMsg(
    "uint u; float4 main() : SV_Target { uint64_t n = u; n *= u; return (uint)(n >> 32); }", "ps_6_0",
    "1048576", "0", // remove the int64 flag
    "Flags must match usage");
}

TEST_F(ValidationTest, StorePatchControlNotInPatchConstantFunction) {
  RewriteAssemblyCheckMsg(
      "struct PSSceneIn \
    { \
    float4 pos  : SV_Position; \
    float2 tex  : TEXCOORD0; \
    float3 norm : NORMAL; \
    }; \
       \
    struct HSPerVertexData  \
    { \
    PSSceneIn v; \
    }; \
    struct HSPerPatchData  \
{  \
	float	edges[ 3 ]	: SV_TessFactor; \
	float	inside		: SV_InsideTessFactor; \
};  \
HSPerPatchData HSPerPatchFunc( const InputPatch< PSSceneIn, 3 > points, \
     OutputPatch<HSPerVertexData, 3> outpoints) \
{ \
    HSPerPatchData d; \
     \
    d.edges[ 0 ] = points[0].tex.x + outpoints[0].v.tex.x; \
    d.edges[ 1 ] = 1; \
    d.edges[ 2 ] = 1; \
    d.inside = 1; \
    \
    return d; \
}\
[domain(\"tri\")]\
[partitioning(\"fractional_odd\")]\
[outputtopology(\"triangle_cw\")]\
[patchconstantfunc(\"HSPerPatchFunc\")]\
[outputcontrolpoints(3)]\
HSPerVertexData main( const uint id : SV_OutputControlPointID,\
                               const InputPatch< PSSceneIn, 3 > points )\
{\
    HSPerVertexData v;\
    \
    v.v = points[ id ];\
    \
	return v;\
}\
    ",
      "hs_6_0", 
      "dx.op.storeOutput.f32(i32 5",
      "dx.op.storePatchConstant.f32(i32 108",
      "opcode 'StorePatchConstant' should only used in 'PatchConstant function'");
}

TEST_F(ValidationTest, LoadOutputControlPointNotInPatchConstantFunction) {
  RewriteAssemblyCheckMsg(
      "struct PSSceneIn \
    { \
    float4 pos  : SV_Position; \
    float2 tex  : TEXCOORD0; \
    float3 norm : NORMAL; \
    }; \
       \
    struct HSPerVertexData  \
    { \
    PSSceneIn v; \
    }; \
    struct HSPerPatchData  \
{  \
	float	edges[ 3 ]	: SV_TessFactor; \
	float	inside		: SV_InsideTessFactor; \
};  \
HSPerPatchData HSPerPatchFunc( const InputPatch< PSSceneIn, 3 > points, \
     OutputPatch<HSPerVertexData, 3> outpoints) \
{ \
    HSPerPatchData d; \
     \
    d.edges[ 0 ] = points[0].tex.x + outpoints[0].v.tex.x; \
    d.edges[ 1 ] = 1; \
    d.edges[ 2 ] = 1; \
    d.inside = 1; \
    \
    return d; \
}\
[domain(\"tri\")]\
[partitioning(\"fractional_odd\")]\
[outputtopology(\"triangle_cw\")]\
[patchconstantfunc(\"HSPerPatchFunc\")]\
[outputcontrolpoints(3)]\
HSPerVertexData main( const uint id : SV_OutputControlPointID,\
                               const InputPatch< PSSceneIn, 3 > points )\
{\
    HSPerVertexData v;\
    \
    v.v = points[ id ];\
    \
	return v;\
}\
    ",
      "hs_6_0",
      "dx.op.loadInput.f32(i32 4",
      "dx.op.loadOutputControlPoint.f32(i32 105",
      "opcode 'LoadOutputControlPoint' should only used in 'PatchConstant function'");
}

TEST_F(ValidationTest, OutputControlPointIDInPatchConstantFunction) {
  RewriteAssemblyCheckMsg(
      "struct PSSceneIn \
    { \
    float4 pos  : SV_Position; \
    float2 tex  : TEXCOORD0; \
    float3 norm : NORMAL; \
    }; \
       \
    struct HSPerVertexData  \
    { \
    PSSceneIn v; \
    }; \
    struct HSPerPatchData  \
{  \
	float	edges[ 3 ]	: SV_TessFactor; \
	float	inside		: SV_InsideTessFactor; \
};  \
HSPerPatchData HSPerPatchFunc( const InputPatch< PSSceneIn, 3 > points, \
     OutputPatch<HSPerVertexData, 3> outpoints) \
{ \
    HSPerPatchData d; \
     \
    d.edges[ 0 ] = points[0].tex.x + outpoints[0].v.tex.x; \
    d.edges[ 1 ] = 1; \
    d.edges[ 2 ] = 1; \
    d.inside = 1; \
    \
    return d; \
}\
[domain(\"tri\")]\
[partitioning(\"fractional_odd\")]\
[outputtopology(\"triangle_cw\")]\
[patchconstantfunc(\"HSPerPatchFunc\")]\
[outputcontrolpoints(3)]\
HSPerVertexData main( const uint id : SV_OutputControlPointID,\
                               const InputPatch< PSSceneIn, 3 > points )\
{\
    HSPerVertexData v;\
    \
    v.v = points[ id ];\
    \
	return v;\
}\
    ",
      "hs_6_0",
      "ret void",
      "call i32 @dx.op.outputControlPointID.i32(i32 109)\n ret void",
      "opcode 'OutputControlPointID' should only used in 'hull function'");
}

TEST_F(ValidationTest, ClipCullMaxComponents) {
  RewriteAssemblyCheckMsg(" \
struct VSOut { \
  float3 clip0 : SV_ClipDistance; \
  float3 clip1 : SV_ClipDistance1; \
  float cull0 : SV_CullDistance; \
  float cull1 : SV_CullDistance1; \
  float cull2 : CullDistance2; \
}; \
VSOut main() { \
  VSOut Out; \
  Out.clip0 = 0.1; \
  Out.clip1 = 0.2; \
  Out.cull0 = 0.3; \
  Out.cull1 = 0.4; \
  Out.cull2 = 0.5; \
  return Out; \
} \
    ",
    "vs_6_0", 
    "!{i32 4, !\"CullDistance\", i8 9, i8 0,",
    "!{i32 4, !\"SV_CullDistance\", i8 9, i8 7,",
    "ClipDistance and CullDistance use more than the maximum of 8 components combined.");
}

TEST_F(ValidationTest, ClipCullMaxRows) {
  RewriteAssemblyCheckMsg(" \
struct VSOut { \
  float3 clip0 : SV_ClipDistance; \
  float3 clip1 : SV_ClipDistance1; \
  float2 cull0 : CullDistance; \
}; \
VSOut main() { \
  VSOut Out; \
  Out.clip0 = 0.1; \
  Out.clip1 = 0.2; \
  Out.cull0 = 0.3; \
  return Out; \
} \
    ",
    "vs_6_0", 
    "!{i32 2, !\"CullDistance\", i8 9, i8 0,",
    "!{i32 2, !\"SV_CullDistance\", i8 9, i8 7,",
    "ClipDistance and CullDistance occupy more than the maximum of 2 rows combined.");
}

TEST_F(ValidationTest, DuplicateSysValue) {
  RewriteAssemblyCheckMsg(" \
float4 main(uint vid : SV_VertexID, uint iid : SV_InstanceID) : SV_Position { \
  return (float4)0 + vid + iid; \
} \
    ",
    "vs_6_0", 
    "!{i32 1, !\"SV_InstanceID\", i8 5, i8 2,",
    "!{i32 1, !\"\", i8 5, i8 1,",
    //"System value SV_VertexID appears more than once in the same signature.");
    "Semantic 'SV_VertexID' overlap at 0");
}

TEST_F(ValidationTest, SemTargetMax) {
  RewriteAssemblyCheckMsg(" \
float4 main(float4 col : COLOR) : SV_Target7 { return col; } \
    ",
    "ps_6_0", 
    "!{i32 0, !\"SV_Target\", i8 9, i8 16, ![0-9]+, i8 0, i32 1, i8 4, i32 7, i8 0, null}",
    "!{i32 0, !\"SV_Target\", i8 9, i8 16, !101, i8 0, i32 1, i8 4, i32 8, i8 0, null}\n!101 = !{i32 8}",
    "SV_Target semantic index exceeds maximum \\(7\\)",
    /*bRegex*/true);
}

TEST_F(ValidationTest, SemTargetIndexMatchesRow) {
  RewriteAssemblyCheckMsg(" \
float4 main(float4 col : COLOR) : SV_Target7 { return col; } \
    ",
    "ps_6_0", 
    "!{i32 0, !\"SV_Target\", i8 9, i8 16, !([0-9]+), i8 0, i32 1, i8 4, i32 7, i8 0, null}",
    "!{i32 0, !\"SV_Target\", i8 9, i8 16, !\\1, i8 0, i32 1, i8 4, i32 6, i8 0, null}",
    "SV_Target semantic index must match packed row location",
    /*bRegex*/true);
}

TEST_F(ValidationTest, SemTargetCol0) {
  RewriteAssemblyCheckMsg(" \
float3 main(float4 col : COLOR) : SV_Target7 { return col.xyz; } \
    ",
    "ps_6_0", 
    "!{i32 0, !\"SV_Target\", i8 9, i8 16, !([0-9]+), i8 0, i32 1, i8 3, i32 7, i8 0, null}",
    "!{i32 0, !\"SV_Target\", i8 9, i8 16, !\\1, i8 0, i32 1, i8 3, i32 7, i8 1, null}",
    "SV_Target packed location must start at column 0",
    /*bRegex*/true);
}

TEST_F(ValidationTest, SemIndexMax) {
  RewriteAssemblyCheckMsg(" \
float4 main(uint vid : SV_VertexID, uint iid : SV_InstanceID) : SV_Position { \
  return (float4)0 + vid + iid; \
} \
    ",
    "vs_6_0", 
    "!{i32 0, !\"SV_VertexID\", i8 5, i8 1, ![0-9]+, i8 0, i32 1, i8 1, i32 0, i8 0, null}",
    "!{i32 0, !\"SV_VertexID\", i8 5, i8 1, !101, i8 0, i32 1, i8 1, i32 0, i8 0, null}\n!101 = !{i32 1}",
    "SV_VertexID semantic index exceeds maximum \\(0\\)",
    /*bRegex*/true);
}

TEST_F(ValidationTest, SemTessFactorIndexMax) {
  RewriteAssemblyCheckMsg(" \
struct Vertex { \
  float4 pos : SV_Position; \
}; \
struct PatchConstant { \
  float edges[ 3 ]  : SV_TessFactor; \
  float inside    : SV_InsideTessFactor; \
}; \
PatchConstant PCMain( InputPatch<Vertex, 3> patch) { \
  PatchConstant PC; \
  PC.edges = (float[3])patch[1].pos.xyz; \
  PC.inside = patch[1].pos.w; \
  return PC; \
} \
[domain(\"tri\")] \
[partitioning(\"fractional_odd\")] \
[outputtopology(\"triangle_cw\")] \
[patchconstantfunc(\"PCMain\")] \
[outputcontrolpoints(3)] \
Vertex main(uint id : SV_OutputControlPointID, InputPatch< Vertex, 3 > patch) { \
  Vertex Out = patch[id]; \
  Out.pos.w += 0.25; \
  return Out; \
} \
    ",
    "hs_6_0",
    "!{i32 0, !\"SV_TessFactor\", i8 9, i8 25, ![0-9]+, i8 0, i32 3, i8 1, i32 0, i8 3, null}",
    "!{i32 0, !\"SV_TessFactor\", i8 9, i8 25, !101, i8 0, i32 2, i8 1, i32 0, i8 3, null}\n!101 = !{i32 0, i32 1}",
    "TessFactor rows, columns \\(2, 1\\) invalid for domain Tri.  Expected 3 rows and 1 column.",
    /*bRegex*/true);
}

TEST_F(ValidationTest, SemInsideTessFactorIndexMax) {
  RewriteAssemblyCheckMsg(" \
struct Vertex { \
  float4 pos : SV_Position; \
}; \
struct PatchConstant { \
  float edges[ 3 ]  : SV_TessFactor; \
  float inside    : SV_InsideTessFactor; \
}; \
PatchConstant PCMain( InputPatch<Vertex, 3> patch) { \
  PatchConstant PC; \
  PC.edges = (float[3])patch[1].pos.xyz; \
  PC.inside = patch[1].pos.w; \
  return PC; \
} \
[domain(\"tri\")] \
[partitioning(\"fractional_odd\")] \
[outputtopology(\"triangle_cw\")] \
[patchconstantfunc(\"PCMain\")] \
[outputcontrolpoints(3)] \
Vertex main(uint id : SV_OutputControlPointID, InputPatch< Vertex, 3 > patch) { \
  Vertex Out = patch[id]; \
  Out.pos.w += 0.25; \
  return Out; \
} \
    ",
    "hs_6_0",
    "!{i32 1, !\"SV_InsideTessFactor\", i8 9, i8 26, !([0-9]+), i8 0, i32 1, i8 1, i32 3, i8 0, null}",
    "!{i32 1, !\"SV_InsideTessFactor\", i8 9, i8 26, !\\1, i8 0, i32 2, i8 1, i32 3, i8 0, null}",
    "InsideTessFactor rows, columns \\(2, 1\\) invalid for domain Tri.  Expected 1 rows and 1 column.",
    /*bRegex*/true);
}

TEST_F(ValidationTest, SemShouldBeAllocated) {
  RewriteAssemblyCheckMsg(" \
struct Vertex { \
  float4 pos : SV_Position; \
}; \
struct PatchConstant { \
  float edges[ 3 ]  : SV_TessFactor; \
  float inside    : SV_InsideTessFactor; \
}; \
PatchConstant PCMain( InputPatch<Vertex, 3> patch) { \
  PatchConstant PC; \
  PC.edges = (float[3])patch[1].pos.xyz; \
  PC.inside = patch[1].pos.w; \
  return PC; \
} \
[domain(\"tri\")] \
[partitioning(\"fractional_odd\")] \
[outputtopology(\"triangle_cw\")] \
[patchconstantfunc(\"PCMain\")] \
[outputcontrolpoints(3)] \
Vertex main(uint id : SV_OutputControlPointID, InputPatch< Vertex, 3 > patch) { \
  Vertex Out = patch[id]; \
  Out.pos.w += 0.25; \
  return Out; \
} \
    ",
    "hs_6_0",
    "!{i32 0, !\"SV_TessFactor\", i8 9, i8 25, !([0-9]+), i8 0, i32 3, i8 1, i32 0, i8 3, null}",
    "!{i32 0, !\"SV_TessFactor\", i8 9, i8 25, !\\1, i8 0, i32 3, i8 1, i32 -1, i8 -1, null}",
    "PatchConstant Semantic 'SV_TessFactor' should have a valid packing location",
    /*bRegex*/true);
}

TEST_F(ValidationTest, SemShouldNotBeAllocated) {
  RewriteAssemblyCheckMsg(" \
float4 main(float4 col : COLOR, out uint coverage : SV_Coverage) : SV_Target7 { coverage = 7; return col; } \
    ",
    "ps_6_0",
    "!\"SV_Coverage\", i8 5, i8 14, !([0-9]+), i8 0, i32 1, i8 1, i32 -1, i8 -1, null}",
    "!\"SV_Coverage\", i8 5, i8 14, !\\1, i8 0, i32 1, i8 1, i32 2, i8 0, null}",
    "Output Semantic 'SV_Coverage' should have a packing location of -1",
    /*bRegex*/true);
}

TEST_F(ValidationTest, SemComponentOrder) {
  RewriteAssemblyCheckMsg(" \
void main( \
  float2 f2in : f2in, \
  float3 f3in : f3in, \
  uint vid : SV_VertexID, \
  uint iid : SV_InstanceID, \
  out float4 pos : SV_Position, \
  out float2 f2out : f2out, \
  out float3 f3out : f3out, \
  out float2 ClipDistance : SV_ClipDistance, \
  out float CullDistance : SV_CullDistance) \
{ \
  pos = float4(f3in, f2in.x); \
  ClipDistance = f2in.x; \
  CullDistance = f2in.y; \
} \
    ",
    "vs_6_0",

    "= !{i32 1, !\"f2out\", i8 9, i8 0, !([0-9]+), i8 2, i32 1, i8 2, i32 2, i8 0, null}\n"
    "!([0-9]+) = !{i32 2, !\"f3out\", i8 9, i8 0, !([0-9]+), i8 2, i32 1, i8 3, i32 1, i8 0, null}\n"
    "!([0-9]+) = !{i32 3, !\"SV_ClipDistance\", i8 9, i8 6, !([0-9]+), i8 2, i32 1, i8 2, i32 3, i8 0, null}\n"
    "!([0-9]+) = !{i32 4, !\"SV_CullDistance\", i8 9, i8 7, !([0-9]+), i8 2, i32 1, i8 1, i32 3, i8 2, null}\n",

    "= !{i32 1, !\"f2out\", i8 9, i8 0, !\\1, i8 2, i32 1, i8 2, i32 2, i8 2, null}\n"
    "!\\2 = !{i32 2, !\"f3out\", i8 9, i8 0, !\\3, i8 2, i32 1, i8 3, i32 1, i8 1, null}\n"
    "!\\4 = !{i32 3, !\"SV_ClipDistance\", i8 9, i8 6, !\\5, i8 2, i32 1, i8 2, i32 2, i8 0, null}\n"
    "!\\6 = !{i32 4, !\"SV_CullDistance\", i8 9, i8 7, !\\7, i8 2, i32 1, i8 1, i32 1, i8 0, null}\n",

    "signature element SV_ClipDistance at location \\(2,0\\) size \\(1,2\\) violates component ordering rule \\(arb < sv < sgv\\).\n"
    "signature element SV_CullDistance at location \\(1,0\\) size \\(1,1\\) violates component ordering rule \\(arb < sv < sgv\\).",
    /*bRegex*/true);
}

TEST_F(ValidationTest, SemComponentOrder2) {
  RewriteAssemblyCheckMsg(" \
float4 main( \
  float4 col : Color, \
  uint2 val : Value, \
  uint pid : SV_PrimitiveID, \
  bool ff : SV_IsFrontFace) : SV_Target \
{ \
  return col; \
} \
    ",
    "ps_6_0",

    "= !{i32 1, !\"Value\", i8 5, i8 0, !([0-9]+), i8 1, i32 1, i8 2, i32 1, i8 0, null}\n"
    "!([0-9]+) = !{i32 2, !\"SV_PrimitiveID\", i8 5, i8 10, !([0-9]+), i8 1, i32 1, i8 1, i32 1, i8 2, null}\n"
    "!([0-9]+) = !{i32 3, !\"SV_IsFrontFace\", i8 1, i8 13, !([0-9]+), i8 1, i32 1, i8 1, i32 1, i8 3, null}\n",

    "= !{i32 1, !\"Value\", i8 5, i8 0, !\\1, i8 1, i32 1, i8 2, i32 1, i8 2, null}\n"
    "!\\2 = !{i32 2, !\"SV_PrimitiveID\", i8 5, i8 10, !\\3, i8 1, i32 1, i8 1, i32 1, i8 0, null}\n"
    "!\\4 = !{i32 3, !\"SV_IsFrontFace\", i8 1, i8 13, !\\5, i8 1, i32 1, i8 1, i32 1, i8 1, null}\n",

    "signature element SV_PrimitiveID at location \\(1,0\\) size \\(1,1\\) violates component ordering rule \\(arb < sv < sgv\\).\n"
    "signature element SV_IsFrontFace at location \\(1,1\\) size \\(1,1\\) violates component ordering rule \\(arb < sv < sgv\\).",
    /*bRegex*/true);
}

TEST_F(ValidationTest, SemComponentOrder3) {
  RewriteAssemblyCheckMsg(" \
float4 main( \
  float4 col : Color, \
  uint val : Value, \
  uint pid : SV_PrimitiveID, \
  bool ff : SV_IsFrontFace, \
  uint vpid : ViewPortArrayIndex) : SV_Target \
{ \
  return col; \
} \
    ",
    "ps_6_0",

    "= !{i32 1, !\"Value\", i8 5, i8 0, !([0-9]+), i8 1, i32 1, i8 1, i32 1, i8 0, null}\n"
    "!([0-9]+) = !{i32 2, !\"SV_PrimitiveID\", i8 5, i8 10, !([0-9]+), i8 1, i32 1, i8 1, i32 1, i8 2, null}\n"
    "!([0-9]+) = !{i32 3, !\"SV_IsFrontFace\", i8 1, i8 13, !([0-9]+), i8 1, i32 1, i8 1, i32 1, i8 3, null}\n"
    "!([0-9]+) = !{i32 4, !\"ViewPortArrayIndex\", i8 5, i8 0, !([0-9]+), i8 1, i32 1, i8 1, i32 1, i8 1, null}\n",

    "= !{i32 1, !\"Value\", i8 5, i8 0, !\\1, i8 1, i32 1, i8 1, i32 1, i8 1, null}\n"
    "!\\2 = !{i32 2, !\"SV_PrimitiveID\", i8 5, i8 10, !\\3, i8 1, i32 1, i8 1, i32 1, i8 0, null}\n"
    "!\\4 = !{i32 3, !\"SV_IsFrontFace\", i8 1, i8 13, !\\5, i8 1, i32 1, i8 1, i32 1, i8 2, null}\n"
    "!\\6 = !{i32 4, !\"ViewPortArrayIndex\", i8 5, i8 0, !\\7, i8 1, i32 1, i8 1, i32 1, i8 3, null}\n",

    "signature element SV_PrimitiveID at location \\(1,0\\) size \\(1,1\\) violates component ordering rule \\(arb < sv < sgv\\).\n"
    "signature element ViewPortArrayIndex at location \\(1,3\\) size \\(1,1\\) violates component ordering rule \\(arb < sv < sgv\\).",
    /*bRegex*/true);
}

TEST_F(ValidationTest, SemIndexConflictArbSV) {
  RewriteAssemblyCheckMsg(" \
void main( \
  float4 inpos : Position, \
  uint iid : SV_InstanceID, \
  out float4 pos : SV_Position, \
  out uint id[2] : Array, \
  out uint vpid : SV_ViewPortArrayIndex, \
  out float2 ClipDistance : SV_ClipDistance, \
  out float CullDistance : SV_CullDistance) \
{ \
  pos = inpos; \
  ClipDistance = inpos.x; \
  CullDistance = inpos.y; \
  vpid = iid; \
  id[0] = iid; \
  id[1] = iid + 1; \
} \
    ",
    "vs_6_0",

    "!{i32 2, !\"SV_ViewportArrayIndex\", i8 5, i8 5, !([0-9]+), i8 1, i32 1, i8 1, i32 3, i8 0, null}",
    "!{i32 2, !\"SV_ViewportArrayIndex\", i8 5, i8 5, !\\1, i8 1, i32 1, i8 1, i32 1, i8 3, null}",

    "signature element SV_ViewportArrayIndex at location \\(1,3\\) size \\(1,1\\) has an indexing conflict with another signature element packed into the same row.",
    /*bRegex*/true);
}

TEST_F(ValidationTest, SemIndexConflictTessfactors) {
  RewriteAssemblyCheckMsg(" \
struct Vertex { \
  float4 pos : SV_Position; \
}; \
struct PatchConstant { \
  float edges[ 4 ]  : SV_TessFactor; \
  float inside[ 2 ] : SV_InsideTessFactor; \
}; \
PatchConstant PCMain( InputPatch<Vertex, 4> patch) { \
  PatchConstant PC; \
  PC.edges = (float[4])patch[1].pos; \
  PC.inside = (float[2])patch[1].pos.xy; \
  return PC; \
} \
[domain(\"quad\")] \
[partitioning(\"fractional_odd\")] \
[outputtopology(\"triangle_cw\")] \
[patchconstantfunc(\"PCMain\")] \
[outputcontrolpoints(4)] \
Vertex main(uint id : SV_OutputControlPointID, InputPatch< Vertex, 4 > patch) { \
  Vertex Out = patch[id]; \
  Out.pos.w += 0.25; \
  return Out; \
} \
    ",
    "hs_6_0",
    //!{i32 0, !"SV_TessFactor", i8 9, i8 25, !23, i8 0, i32 4, i8 1, i32 0, i8 3, null}
    "!{i32 1, !\"SV_InsideTessFactor\", i8 9, i8 26, !([0-9]+), i8 0, i32 2, i8 1, i32 4, i8 3, null}",
    "!{i32 1, !\"SV_InsideTessFactor\", i8 9, i8 26, !\\1, i8 0, i32 2, i8 1, i32 0, i8 2, null}",
    "signature element SV_InsideTessFactor at location \\(0,2\\) size \\(2,1\\) has an indexing conflict with another signature element packed into the same row.",
    /*bRegex*/true);
}

TEST_F(ValidationTest, SemIndexConflictTessfactors2) {
  RewriteAssemblyCheckMsg(" \
struct Vertex { \
  float4 pos : SV_Position; \
}; \
struct PatchConstant { \
  float edges[ 4 ]  : SV_TessFactor; \
  float inside[ 2 ] : SV_InsideTessFactor; \
  float arb [ 3 ] : Arb; \
}; \
PatchConstant PCMain( InputPatch<Vertex, 4> patch) { \
  PatchConstant PC; \
  PC.edges = (float[4])patch[1].pos; \
  PC.inside = (float[2])patch[1].pos.xy; \
  PC.arb[0] = 1; PC.arb[1] = 2; PC.arb[2] = 3; \
  return PC; \
} \
[domain(\"quad\")] \
[partitioning(\"fractional_odd\")] \
[outputtopology(\"triangle_cw\")] \
[patchconstantfunc(\"PCMain\")] \
[outputcontrolpoints(4)] \
Vertex main(uint id : SV_OutputControlPointID, InputPatch< Vertex, 4 > patch) { \
  Vertex Out = patch[id]; \
  Out.pos.w += 0.25; \
  return Out; \
} \
    ",
    "hs_6_0",
    "!{i32 2, !\"Arb\", i8 9, i8 0, !([0-9]+), i8 0, i32 3, i8 1, i32 0, i8 0, null}",
    "!{i32 2, !\"Arb\", i8 9, i8 0, !\\1, i8 0, i32 3, i8 1, i32 2, i8 0, null}",
    "signature element Arb at location \\(2,0\\) size \\(3,1\\) has an indexing conflict with another signature element packed into the same row.",
    /*bRegex*/true);
}

TEST_F(ValidationTest, SemRowOutOfRange) {
  RewriteAssemblyCheckMsg(" \
struct Vertex { \
  float4 pos : SV_Position; \
}; \
struct PatchConstant { \
  float edges[ 4 ]  : SV_TessFactor; \
  float inside[ 2 ] : SV_InsideTessFactor; \
  float arb [ 3 ] : Arb; \
}; \
PatchConstant PCMain( InputPatch<Vertex, 4> patch) { \
  PatchConstant PC; \
  PC.edges = (float[4])patch[1].pos; \
  PC.inside = (float[2])patch[1].pos.xy; \
  PC.arb[0] = 1; PC.arb[1] = 2; PC.arb[2] = 3; \
  return PC; \
} \
[domain(\"quad\")] \
[partitioning(\"fractional_odd\")] \
[outputtopology(\"triangle_cw\")] \
[patchconstantfunc(\"PCMain\")] \
[outputcontrolpoints(4)] \
Vertex main(uint id : SV_OutputControlPointID, InputPatch< Vertex, 4 > patch) { \
  Vertex Out = patch[id]; \
  Out.pos.w += 0.25; \
  return Out; \
} \
    ",
    "hs_6_0",
    "!{i32 2, !\"Arb\", i8 9, i8 0, !([0-9]+), i8 0, i32 3, i8 1, i32 0, i8 0, null}",
    "!{i32 2, !\"Arb\", i8 9, i8 0, !\\1, i8 0, i32 3, i8 1, i32 31, i8 0, null}",
    "signature element Arb at location \\(31,0\\) size \\(3,1\\) is out of range.",
    /*bRegex*/true);
}

TEST_F(ValidationTest, SemPackOverlap) {
  RewriteAssemblyCheckMsg(" \
struct Vertex { \
  float4 pos : SV_Position; \
}; \
struct PatchConstant { \
  float edges[ 4 ]  : SV_TessFactor; \
  float inside[ 2 ] : SV_InsideTessFactor; \
  float arb [ 3 ] : Arb; \
}; \
PatchConstant PCMain( InputPatch<Vertex, 4> patch) { \
  PatchConstant PC; \
  PC.edges = (float[4])patch[1].pos; \
  PC.inside = (float[2])patch[1].pos.xy; \
  PC.arb[0] = 1; PC.arb[1] = 2; PC.arb[2] = 3; \
  return PC; \
} \
[domain(\"quad\")] \
[partitioning(\"fractional_odd\")] \
[outputtopology(\"triangle_cw\")] \
[patchconstantfunc(\"PCMain\")] \
[outputcontrolpoints(4)] \
Vertex main(uint id : SV_OutputControlPointID, InputPatch< Vertex, 4 > patch) { \
  Vertex Out = patch[id]; \
  Out.pos.w += 0.25; \
  return Out; \
} \
    ",
    "hs_6_0",
    "!{i32 2, !\"Arb\", i8 9, i8 0, !([0-9]+), i8 0, i32 3, i8 1, i32 0, i8 0, null}",
    "!{i32 2, !\"Arb\", i8 9, i8 0, !\\1, i8 0, i32 3, i8 1, i32 1, i8 3, null}",
    "signature element Arb at location \\(1,3\\) size \\(3,1\\) overlaps another signature element.",
    /*bRegex*/true);
}

TEST_F(ValidationTest, SemPackOverlap2) {
  RewriteAssemblyCheckMsg(" \
void main( \
  float4 inpos : Position, \
  uint iid : SV_InstanceID, \
  out float4 pos : SV_Position, \
  out uint id[2] : Array, \
  out uint3 value : Value, \
  out float2 ClipDistance : SV_ClipDistance, \
  out float CullDistance : SV_CullDistance) \
{ \
  pos = inpos; \
  ClipDistance = inpos.x; \
  CullDistance = inpos.y; \
  value = iid; \
  id[0] = iid; \
  id[1] = iid + 1; \
} \
    ",
    "vs_6_0",

    "!{i32 1, !\"Array\", i8 5, i8 0, !([0-9]+), i8 1, i32 2, i8 1, i32 1, i8 0, null}\n"
    "!([0-9]+) = !{i32 2, !\"Value\", i8 5, i8 0, !([0-9]+), i8 1, i32 1, i8 3, i32 1, i8 1, null}",

    "!{i32 1, !\"Array\", i8 5, i8 0, !\\1, i8 1, i32 2, i8 1, i32 1, i8 1, null}\n"
    "!\\2 = !{i32 2, !\"Value\", i8 5, i8 0, !\\3, i8 1, i32 1, i8 3, i32 2, i8 0, null}",

    "signature element Value at location \\(2,0\\) size \\(1,3\\) overlaps another signature element.",
    /*bRegex*/true);
}

TEST_F(ValidationTest, SemMultiDepth) {
  RewriteAssemblyCheckMsg(" \
float4 main(float4 f4 : Input, out float d0 : SV_Depth, out float d1 : SV_Target1) : SV_Target \
{ d0 = f4.z; d1 = f4.w; return f4; } \
    ",
    "ps_6_0",

    "!{i32 1, !\"SV_Target\", i8 9, i8 16, !([0-9]+), i8 0, i32 1, i8 1, i32 1, i8 0, null}\n"
    "!([0-9]+) = !{i32 2, !\"SV_Target\", i8 9, i8 16, !([0-9]+), i8 0, i32 1, i8 4, i32 0, i8 0, null}",

    "!{i32 1, !\"SV_DepthGreaterEqual\", i8 9, i8 19, !\\3, i8 0, i32 1, i8 1, i32 -1, i8 -1, null}\n"
    "!\\2 = !{i32 2, !\"SV_Target\", i8 9, i8 16, !\\3, i8 0, i32 1, i8 4, i32 0, i8 0, null}",

    "Pixel Shader only allows one type of depth semantic to be declared",
    /*bRegex*/true);
}




// TODO: reject non-zero padding<|MERGE_RESOLUTION|>--- conflicted
+++ resolved
@@ -207,17 +207,6 @@
       //VERIFY_FAILED(status);
       CComPtr<IDxcBlobEncoding> text;
       VERIFY_SUCCEEDED(pResult->GetErrorBuffer(&text));
-<<<<<<< HEAD
-      const char *pStart = (const char *)text->GetBufferPointer();
-      const char *pEnd = pStart + text->GetBufferSize();
-      const char *pMatch = std::search(pStart, pEnd, pErrorMsg, pErrorMsg + strlen(pErrorMsg));
-      if (pEnd == pMatch) {
-        WEX::Logging::Log::Comment(WEX::Common::String().Format(
-            L"Unable to find '%S' in text:\r\n%.*S", pErrorMsg, (pEnd - pStart),
-            pStart));
-      }
-      VERIFY_ARE_NOT_EQUAL(pEnd, pMatch);
-=======
       if (bRegex) {
         llvm::Regex RE(pErrorMsg);
         std::string reErrors;
@@ -227,9 +216,13 @@
         const char *pStart = (const char *)text->GetBufferPointer();
         const char *pEnd = pStart + text->GetBufferSize();
         const char *pMatch = std::search(pStart, pEnd, pErrorMsg, pErrorMsg + strlen(pErrorMsg));
+        if (pEnd == pMatch) {
+          WEX::Logging::Log::Comment(WEX::Common::String().Format(
+              L"Unable to find '%S' in text:\r\n%.*S", pErrorMsg, (pEnd - pStart),
+              pStart));
+        }
         VERIFY_ARE_NOT_EQUAL(pEnd, pMatch);
       }
->>>>>>> c27cd891
     }
     return true;
   }
